import fs from 'node:fs'
import { writeFile } from 'node:fs/promises'
import path from 'node:path'
import puppeteer, { Browser, HTTPResponse, Page, Protocol } from 'puppeteer'

import { ControllerConfig, controller } from './controller'
import { request } from './request'
import { quickSort } from './sort'
import {
  isArray,
  isObject,
  isUndefined,
  log,
  logError,
  logSuccess,
  logWarn,
  mkdirDirSync
} from './utils'

import {
  DataRequestConfig,
  FileRequestConfig,
  PageRequestConfig,
  PageRequestConfigCookies,
  CrawlDataConfig,
  CrawlFileConfig,
  CrawlPageSingleRes,
  CrawlPageConfig,
  StartPollingConfig,
  LoaderCrawlPageConfig,
  CrawlPageConfigObject,
  CrawlPageRes,
  LoaderCrawlDataConfig,
  LoaderCrawlFileConfig,
  CrawlDataSingleRes,
  CrawlDataRes,
  CrawlFileRes,
  CrawlFileSingleRes,
  CrawlDataConfigObject,
  LoaderPageRequestConfig,
  LoaderDataRequestConfig,
  LoaderFileRequestConfig,
  CrawlFileConfigObject
} from './types/api'
import { LoaderXCrawlBaseConfig } from './types'

async function crawlRequestSingle(
  controllerConfig: ControllerConfig<
    LoaderDataRequestConfig | LoaderFileRequestConfig,
    any
  >
) {
  const { requestConfig } = controllerConfig

  return await request(requestConfig)
}

function parseCrawlPageCookies(
  url: string,
  cookies: PageRequestConfigCookies
): Protocol.Network.CookieParam[] {
  const cookiesArr: Protocol.Network.CookieParam[] = []

  if (typeof cookies === 'string') {
    cookies.split('; ').forEach((item) => {
      const cookie = item.split('=')
      cookiesArr.push({ name: cookie[0], value: cookie[1], url })
    })
  } else if (Array.isArray(cookies)) {
    cookies.forEach((cookie) => {
      if (!cookie.url) {
        cookie.url = url
      }

      cookiesArr.push(cookie)
    })
  } else if (typeof cookies === 'object' && cookies) {
    if (!cookies.url) {
      cookies.url = url
    }

    cookiesArr.push(cookies)
  }

  return cookiesArr
}

function transformRequestConfig(
  config: string | PageRequestConfig | (string | PageRequestConfig)[]
): PageRequestConfig[]
function transformRequestConfig(
  config: string | DataRequestConfig | (string | DataRequestConfig)[]
): DataRequestConfig[]
function transformRequestConfig(
  config: (string | FileRequestConfig)[]
): FileRequestConfig[]
function transformRequestConfig(config: any) {
  return isArray(config)
    ? config.map((item) => (isObject(item) ? item : { url: item }))
    : [isObject(config) ? config : { url: config }]
}

function loaderCommonConfig(
  baseConfig: LoaderXCrawlBaseConfig,
  requestObjects: (PageRequestConfig | DataRequestConfig | FileRequestConfig)[],
  loaderConfig:
    | LoaderCrawlPageConfig
    | LoaderCrawlDataConfig
    | LoaderCrawlFileConfig
) {
  // 1.requestConfigs
  loaderConfig.requestConfigs = requestObjects.map((requestConfig) => {
    let { url, timeout, proxy, maxRetry, priority } = requestConfig

    // 1.1.baseUrl
    if (!isUndefined(baseConfig.baseUrl)) {
      url = baseConfig.baseUrl + url
    }

    // 1.2.timeout
    // requestConfig > loaderConfig > baseConfig
    if (isUndefined(timeout)) {
      if (!isUndefined(loaderConfig.timeout)) {
        timeout = loaderConfig.timeout
      } else {
        timeout = baseConfig.timeout
      }
    }

    // 1.3.porxy
    // requestConfig > loaderConfig > baseConfig
    if (isUndefined(proxy)) {
      if (!isUndefined(loaderConfig.proxy)) {
        proxy = loaderConfig.proxy
      } else if (!isUndefined(baseConfig.proxy)) {
        proxy = baseConfig.proxy
      }
    }

    // 1.4.maxRetry
    // requestConfig > loaderConfig > baseConfig
    if (isUndefined(maxRetry)) {
      if (!isUndefined(loaderConfig.maxRetry)) {
        maxRetry = loaderConfig.maxRetry
      } else {
        maxRetry = baseConfig.maxRetry
      }
    }

    // 1.5.priority
    if (isUndefined(priority)) {
      priority = 0
    }

    return { ...requestConfig, url, timeout, proxy, maxRetry, priority }
  })

  // 2.intervalTime
  if (
    isUndefined(loaderConfig.intervalTime) &&
    !isUndefined(baseConfig.intervalTime)
  ) {
    loaderConfig.intervalTime = baseConfig.intervalTime
  }
}

function loaderPageConfig(
  baseConfig: LoaderXCrawlBaseConfig,
  rawConfig: CrawlPageConfig
): LoaderCrawlPageConfig {
  const loaderConfig: LoaderCrawlPageConfig = { requestConfigs: [] }

  const requestObjects: PageRequestConfig[] = []
  // requestConfig 统一转成 PageRequestConfig 类型
  if (isObject(rawConfig) && Object.hasOwn(rawConfig, 'requestConfigs')) {
    // CrawlPageConfigObject 处理
    const { requestConfigs, proxy, timeout, cookies, intervalTime, maxRetry } =
      rawConfig as CrawlPageConfigObject

    // 给 loaderConfig 装载 API Config
    loaderConfig.proxy = proxy
    loaderConfig.cookies = cookies
    loaderConfig.intervalTime = intervalTime
    loaderConfig.maxRetry = maxRetry
    loaderConfig.timeout = timeout

    requestObjects.push(...transformRequestConfig(requestConfigs))
  } else {
    // string | PageRequestConfig | (string | PageRequestConfig)[] 处理
    const transformRes = transformRequestConfig(
      rawConfig as string | PageRequestConfig | (string | PageRequestConfig)[]
    )

    requestObjects.push(...transformRes)
  }

  // 装载公共配置到 loaderConfig
  loaderCommonConfig(baseConfig, requestObjects, loaderConfig)

  // 装载单独的配置
  if (!isUndefined(loaderConfig.cookies)) {
    loaderConfig.requestConfigs.forEach((requestConfig) => {
      const { cookies } = requestConfig

      // cookies
      if (isUndefined(cookies) && !isUndefined(loaderConfig.cookies)) {
        // 装载 API Config
        requestConfig.cookies = loaderConfig.cookies
      }
    })
  }

  return loaderConfig
}

function loaderDataConfig(
  baseConfig: LoaderXCrawlBaseConfig,
  rawConfig: CrawlDataConfig
): LoaderCrawlDataConfig {
  const loaderConfig: LoaderCrawlDataConfig = { requestConfigs: [] }

  // requestConfig 统一转成 DataRequestConfig 类型
  const requestObjects: DataRequestConfig[] = []
  if (isObject(rawConfig) && Object.hasOwn(rawConfig, 'requestConfigs')) {
    // CrawlDataConfigObject 处理
    const { requestConfigs, proxy, timeout, intervalTime, maxRetry } =
      rawConfig as CrawlDataConfigObject

    // 给 loaderConfig 装载 API Config
    loaderConfig.proxy = proxy
    loaderConfig.intervalTime = intervalTime
    loaderConfig.maxRetry = maxRetry
    loaderConfig.timeout = timeout

    requestObjects.push(...transformRequestConfig(requestConfigs))
  } else {
    // string | DataRequestConfig | (string | DataRequestConfig)[] 处理
    const transformRes = transformRequestConfig(
      rawConfig as string | DataRequestConfig | (string | DataRequestConfig)[]
    )

    requestObjects.push(...transformRequestConfig(transformRes))
  }

  // 装载公共配置到 loaderConfig
  loaderCommonConfig(baseConfig, requestObjects, loaderConfig)

  return loaderConfig
}

function loaderFileConfig(
  baseConfig: LoaderXCrawlBaseConfig,
  rawConfig: CrawlFileConfig
): LoaderCrawlFileConfig {
  const loaderConfig: LoaderCrawlFileConfig = { requestConfigs: [] }

  // requestConfig 统一转成 FileRequestConfig 类型
  const requestObjects: FileRequestConfig[] = []
  if (isObject(rawConfig) && Object.hasOwn(rawConfig, 'requestConfigs')) {
    // CrawlFileConfigObject 处理
    const {
      requestConfigs,
      proxy,
      timeout,
      intervalTime,
      maxRetry,
      fileConfig
    } = rawConfig as CrawlFileConfigObject

    // 给 loaderConfig 装载 API Config
    loaderConfig.proxy = proxy
    loaderConfig.intervalTime = intervalTime
    loaderConfig.maxRetry = maxRetry
    loaderConfig.timeout = timeout
    loaderConfig.fileConfig = fileConfig

    requestObjects.push(...transformRequestConfig(requestConfigs))
  } else {
    // FileRequestConfig | FileRequestConfig[] 处理
    requestObjects.push(
      ...(isArray(rawConfig) ? rawConfig : [rawConfig as FileRequestConfig])
    )
  }

  // 装载公共配置到 loaderConfig
  loaderCommonConfig(baseConfig, requestObjects, loaderConfig)

  // 装载单独的配置
  if (
    !isUndefined(loaderConfig.fileConfig?.storeDir) ||
    !isUndefined(loaderConfig.fileConfig?.extension)
  ) {
    loaderConfig.requestConfigs.forEach((requestConfig) => {
      if (
        isUndefined(requestConfig.storeDir) &&
        !isUndefined(loaderConfig.fileConfig?.storeDir)
      ) {
        requestConfig.storeDir = loaderConfig.fileConfig!.storeDir
      }

      if (
        isUndefined(requestConfig.extension) &&
        !isUndefined(loaderConfig.fileConfig?.extension)
      ) {
        requestConfig.extension = loaderConfig.fileConfig!.extension
      }
    })
  }

  return loaderConfig
}

export function createCrawlPage(baseConfig: LoaderXCrawlBaseConfig) {
  let browser: Browser | null = null
  let createBrowserPending: Promise<void> | null = null
  let haveCreateBrowser = false

  let cIdCount = 0
  // 收集报错的 page : 因为 page 不管有没有失败都需要提供出去
  // 通过 爬取cId 找到对应爬取, 再通过 爬取id 找到 page
  const errorPageContainer = new Map<number, Map<number, Page>>()

  async function crawlPage<T extends CrawlPageConfig>(
    config: T,
    callback?: (res: CrawlPageSingleRes) => void
  ): Promise<CrawlPageRes<T>> {
    const cId = ++cIdCount

    //  创建浏览器
    if (!haveCreateBrowser) {
      haveCreateBrowser = true
      createBrowserPending = puppeteer.launch().then((res) => {
        browser = res
      })
    }

    // 等待浏览器创建完毕
    if (createBrowserPending) {
      await createBrowserPending
      // 防止对 createBrowserPending 重复赋值
      if (createBrowserPending) createBrowserPending = null
    }

    // 合并 baseConfig 配置
    const { requestConfigs, intervalTime } = loaderPageConfig(
      baseConfig,
      config
    )

    const controllerRes = await controller(
      'page',
      baseConfig.mode,
      requestConfigs,
      intervalTime,
      cId,
      crawlPageSingle
    )

    const crawlResArr: CrawlPageSingleRes[] = controllerRes.map((item) => {
      const {
        id,
        isSuccess,
        maxRetry,
        crawlCount,
        errorQueue,
        crawlSingleRes
      } = item

      let data: {
        browser: Browser
        response: HTTPResponse | null
        page: Page
      } | null = null

      if (isSuccess && crawlSingleRes) {
        data = { browser: browser!, ...crawlSingleRes }
      } else {
        const page = errorPageContainer.get(cId)!.get(id)!
        data = { browser: browser!, response: null, page }
      }

      const crawlRes: CrawlPageSingleRes = {
        id,
        isSuccess,
        maxRetry,
        crawlCount,
        retryCount: crawlCount - 1,
        errorQueue,
        data
      }

      if (callback) {
        callback(crawlRes)
      }

      return crawlRes
    })

    // 避免内存泄露 (这次爬取报错的 page 已经处理完毕, 后续不会再利用)
    errorPageContainer.delete(cId)

    const crawlRes =
      isArray(config) ||
      (isObject(config) && Object.hasOwn(config, 'requestConfigs'))
        ? crawlResArr
        : crawlResArr[0]

    return crawlRes as CrawlPageRes<T>
  }

<<<<<<< HEAD
  async function crawlPageHandle(handleConfig: CrawlBaseConfigV1) {
    let page: Page | null = null
    let httpResponse: HTTPResponse | null = null

    try {
      page = await browser!.newPage()
      await page.setViewport({ width: 1280, height: 1024 })

      if (handleConfig.proxy) {
        await browser!.createIncognitoBrowserContext({
          proxyServer: handleConfig.proxy
        })
      } else {
        await browser!.createIncognitoBrowserContext({
          proxyServer: undefined
        })
      }

      if (handleConfig.headers) {
        await page.setExtraHTTPHeaders(
          handleConfig.headers as any as Record<string, string>
        )
      }

      if (handleConfig.cookies) {
        await page.setCookie(
          ...parseCrawlPageCookies(handleConfig.url, handleConfig.cookies)
        )
      }

      httpResponse = await page.goto(handleConfig.url, {
        timeout: handleConfig.timeout
      })
    } catch (error) {
      await page?.close()
      throw error
    }

    return { httpResponse, browser: browser!, page }
=======
  async function crawlPageSingle(
    controllerConfig: ControllerConfig<LoaderPageRequestConfig, any>,
    cid: number
  ) {
    const { id, requestConfig } = controllerConfig
    const page = await browser!.newPage()
    await page.setViewport({ width: 1280, height: 1024 })

    let response: HTTPResponse | null = null
    try {
      if (requestConfig.proxy) {
        await browser!.createIncognitoBrowserContext({
          proxyServer: requestConfig.proxy
        })
      } else {
        await browser!.createIncognitoBrowserContext({
          proxyServer: undefined
        })
      }

      if (requestConfig.headers) {
        await page.setExtraHTTPHeaders(
          requestConfig.headers as any as Record<string, string>
        )
      }

      if (requestConfig.cookies) {
        await page.setCookie(
          ...parseCrawlPageCookies(requestConfig.url, requestConfig.cookies)
        )
      }

      response = await page.goto(requestConfig.url, {
        timeout: requestConfig.timeout
      })
    } catch (error) {
      // 收集报错的 page
      let container = errorPageContainer.get(cid!)
      if (!container) {
        container = new Map()
        errorPageContainer.set(cid!, container)
      }

      if (!container.get(id)) {
        container.set(id, page)
      }

      // 让外面收集错误
      throw error
    }

    return { response, page }
>>>>>>> 552ce541
  }

  return crawlPage
}

export function createCrawlData(baseConfig: LoaderXCrawlBaseConfig) {
  async function crawlData<D = any, T extends CrawlDataConfig = any>(
    config: T,
    callback?: (res: CrawlDataSingleRes<D>) => void
  ): Promise<CrawlDataRes<D, T>> {
    const { requestConfigs, intervalTime } = loaderDataConfig(
      baseConfig,
      config
    )

    const controllerRes = await controller(
      'data',
      baseConfig.mode,
      requestConfigs,
      intervalTime,
      undefined,
      crawlRequestSingle
    )

    const crawlResArr: CrawlDataSingleRes<D>[] = controllerRes.map((item) => {
      const {
        id,
        isSuccess,
        maxRetry,
        crawlCount,
        errorQueue,
        crawlSingleRes
      } = item

      const crawlRes: CrawlDataSingleRes<D> = {
        id,
        isSuccess,
        maxRetry,
        crawlCount,
        retryCount: crawlCount - 1,
        errorQueue,
        data: null
      }

      if (isSuccess && crawlSingleRes) {
        const contentType = crawlSingleRes.headers['content-type'] ?? ''

        const data: D = contentType.includes('text')
          ? crawlSingleRes.data.toString()
          : JSON.parse(crawlSingleRes.data.toString())

        crawlRes.data = { ...crawlSingleRes, data }
      }

      if (callback) {
        callback(crawlRes)
      }

      return crawlRes
    })

    const crawlRes =
      isArray(config) ||
      (isObject(config) && Object.hasOwn(config, 'requestConfigs'))
        ? crawlResArr
        : crawlResArr[0]

    return crawlRes as CrawlDataRes<D, T>
  }

  return crawlData
}

export function createCrawlFile(baseConfig: LoaderXCrawlBaseConfig) {
  async function crawlFile<T extends CrawlFileConfig>(
    config: T,
    callback?: (res: CrawlFileSingleRes) => void
  ): Promise<CrawlFileRes<T>> {
    const { requestConfigs, intervalTime, fileConfig } = loaderFileConfig(
      baseConfig,
      config
    )

    const controllerRes = await controller(
      'file',
      baseConfig.mode,
      requestConfigs,
      intervalTime,
      undefined,
      crawlRequestSingle
    )

    const saveFileQueue: Promise<void>[] = []
    const saveFileErrorArr: { message: string; valueOf: () => number }[] = []

    const crawlResArr: CrawlFileSingleRes[] = controllerRes.map((item) => {
      const {
        id,
        isSuccess,
        maxRetry,
        crawlCount,
        errorQueue,
        crawlSingleRes,
        requestConfig
      } = item

      const crawlRes: CrawlFileSingleRes = {
        id,
        isSuccess,
        maxRetry,
        crawlCount,
        retryCount: crawlCount - 1,
        errorQueue,
        data: null
      }

      if (isSuccess && crawlSingleRes) {
        const mimeType = crawlSingleRes.headers['content-type'] ?? ''

        const fileName =
          requestConfig.fileName ?? `${id}-${new Date().getTime()}`
        const fileExtension =
          requestConfig.extension ?? `.${mimeType.split('/').pop()}`

        if (
          !isUndefined(requestConfig.storeDir) &&
          !fs.existsSync(requestConfig.storeDir)
        ) {
          mkdirDirSync(requestConfig.storeDir)
        }

        const storePath = requestConfig.storeDir ?? __dirname
        const filePath = path.resolve(storePath, fileName + fileExtension)

        // 在保存前的回调
        let data = crawlSingleRes.data
        if (fileConfig?.beforeSave) {
          const newData = fileConfig.beforeSave({
            id,
            fileName,
            filePath,
            data
          })

          if (newData) {
            data = newData
          }
        }

        const saveFileItem = writeFile(filePath, data)
          .catch((err) => {
            const message = `File save error at id ${id}: ${err.message}`
            const valueOf = () => id

            saveFileErrorArr.push({ message, valueOf })

            return true
          })
          .then((isError) => {
            const size = crawlSingleRes.data.length
            const isSuccess = !isError

            crawlRes.data = {
              ...crawlSingleRes,
              data: {
                isSuccess,
                fileName,
                fileExtension,
                mimeType,
                size,
                filePath
              }
            }

            if (callback) {
              callback(crawlRes)
            }
          })

        saveFileQueue.push(saveFileItem)
      } else {
        if (callback) {
          callback(crawlRes)
        }
      }

      return crawlRes
    })

    // 等待保存文件完成
    await Promise.all(saveFileQueue)

    // 打印保存错误
    quickSort(saveFileErrorArr).forEach((item) => log(logError(item.message)))

    // 统计保存
    const succssIds: number[] = []
    const errorIds: number[] = []
    crawlResArr.forEach((item) => {
      if (item.data?.data.isSuccess) {
        succssIds.push(item.id)
      } else {
        errorIds.push(item.id)
      }
    })
    log('Save file final result:')
    log(
      logSuccess(
        `  Success - total: ${succssIds.length}, ids: [ ${succssIds.join(
          ' - '
        )} ]`
      )
    )
    log(
      logError(
        `    Error - total: ${errorIds.length}, ids: [ ${errorIds.join(
          ' - '
        )} ]`
      )
    )

    const crawlRes =
      isArray(config) ||
      (isObject(config) && Object.hasOwn(config, 'requestConfigs'))
        ? crawlResArr
        : crawlResArr[0]

    return crawlRes as CrawlFileRes<T>
  }

  return crawlFile
}

export function startPolling(
  config: StartPollingConfig,
  callback: (count: number, stopPolling: () => void) => void
) {
  const { d, h, m } = config

  const day = !isUndefined(d) ? d * 1000 * 60 * 60 * 24 : 0
  const hour = !isUndefined(h) ? h * 1000 * 60 * 60 : 0
  const minute = !isUndefined(m) ? m * 1000 * 60 : 0
  const total = day + hour + minute

  let count = 0

  startCallback()
  const intervalId = setInterval(startCallback, total)

  function startCallback() {
    console.log(logSuccess(`Start the ${logWarn.bold(++count)} polling`))

    callback(count, stopPolling)
  }

  function stopPolling() {
    clearInterval(intervalId)
    console.log(logSuccess(`Stop the polling`))
  }
}<|MERGE_RESOLUTION|>--- conflicted
+++ resolved
@@ -408,47 +408,6 @@
     return crawlRes as CrawlPageRes<T>
   }
 
-<<<<<<< HEAD
-  async function crawlPageHandle(handleConfig: CrawlBaseConfigV1) {
-    let page: Page | null = null
-    let httpResponse: HTTPResponse | null = null
-
-    try {
-      page = await browser!.newPage()
-      await page.setViewport({ width: 1280, height: 1024 })
-
-      if (handleConfig.proxy) {
-        await browser!.createIncognitoBrowserContext({
-          proxyServer: handleConfig.proxy
-        })
-      } else {
-        await browser!.createIncognitoBrowserContext({
-          proxyServer: undefined
-        })
-      }
-
-      if (handleConfig.headers) {
-        await page.setExtraHTTPHeaders(
-          handleConfig.headers as any as Record<string, string>
-        )
-      }
-
-      if (handleConfig.cookies) {
-        await page.setCookie(
-          ...parseCrawlPageCookies(handleConfig.url, handleConfig.cookies)
-        )
-      }
-
-      httpResponse = await page.goto(handleConfig.url, {
-        timeout: handleConfig.timeout
-      })
-    } catch (error) {
-      await page?.close()
-      throw error
-    }
-
-    return { httpResponse, browser: browser!, page }
-=======
   async function crawlPageSingle(
     controllerConfig: ControllerConfig<LoaderPageRequestConfig, any>,
     cid: number
@@ -501,7 +460,6 @@
     }
 
     return { response, page }
->>>>>>> 552ce541
   }
 
   return crawlPage
